--- conflicted
+++ resolved
@@ -1,4 +1,4 @@
-SRCS := src
+SRCS := src/pd.py
 
 all: mypy flake8
 
@@ -6,10 +6,6 @@
 	mypy $(SRCS)
 
 flake8:
-<<<<<<< HEAD
-	flake8 --max-line-length=150 --ignore=E126,E221,E226,E231,E241,E252 $(SRCS)
-=======
-	flake8 --max-line-length=150 --ignore=E126,E221,E226,E231,E241,F405,F403 $(SRCS)
->>>>>>> 7c0874da
+	flake8 --max-line-length=150 --ignore=E126,E221,E226,E231,E241,E252,F405,F403 $(SRCS)
 
 .PHONY: all mypy flake8